--- conflicted
+++ resolved
@@ -3,12 +3,7 @@
 import "firebase/auth";
 import "firebase/storage";
 import "firebase/firestore";
-<<<<<<< HEAD
-import { EntityCollectionView } from "./models";
-import { Authenticator } from "./models/authenticator";
-=======
 import { Authenticator, EntityCollectionView } from "./models";
->>>>>>> 0e5f014a
 
 /**
  * Main entry point that defines the CMS configuration
