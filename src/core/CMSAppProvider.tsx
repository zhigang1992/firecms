import React, { useEffect } from "react";

import firebase from "firebase/app";
import "firebase/auth";
import "firebase/storage";

import {
    Authenticator,
    EntityCollection,
    Locale,
    Navigation,
    NavigationBuilder,
    SchemaResolver
} from "../models";
import {
    AuthController,
    AuthProvider,
    useAuthHandler
} from "../contexts/AuthController";
import { SnackbarProvider } from "../contexts/SnackbarContext";
import {
    SchemaRegistryContext,
    SchemaRegistryProvider
} from "../contexts/SchemaRegistry";
import {
    CMSAppContext,
    CMSAppContextProvider
} from "../contexts/CMSAppContext";
import { SideEntityProvider } from "../contexts/SideEntityController";
import { BreadcrumbsProvider } from "../contexts/BreacrumbsContext";
import { EntitySideDialogs } from "./internal/EntitySideDialogs";
import { DataSource } from "../models/data/datasource";
<<<<<<< HEAD
import { FirestoreDatasource } from "../models/data/firestore_datasource";
=======
>>>>>>> 5edba275


/**
 * Main CMS configuration.
 * @category Core
 */
export interface CMSAppProviderProps {

    /**
     *
     * @param props
     */
    children: (props: { navigation: Navigation, authController: AuthController, cmsAppContext: CMSAppContext }) => React.ReactNode;

    /**
     * Use this prop to specify the views that will be generated in the CMS.
     * You usually will want to create a `Navigation` object that includes
     * collection views where you specify the path and the schema.
     * Additionally you can add custom views to the root navigation.
     * In you need to customize the navigation based on the logged user you
     * can use a `NavigationBuilder`
     */
    navigation: Navigation | NavigationBuilder | EntityCollection[];

    /**
     * Do the users need to log in to access the CMS.
     * You can specify an Authenticator function to discriminate which users can
     * access the CMS or not.
     * If not specified, authentication is enabled but no user restrictions
     * apply
     */
    authentication?: boolean | Authenticator;

    /**
     * Firebase configuration of the project. This component is not in charge
     * of initialising Firebase and expects it to be already initialised.
     */
    firebaseConfig: Object;

    /**
     * Used to override schemas based on the collection path and entityId.
     * This resolver allows to override the schema for specific entities, or
     * specific collections, app wide. This overrides schemas all through the app.
     *
     * You can also override schemas in place, when using `useSideEntityController`
     */
    schemaResolver?: SchemaResolver;

    /**
     * Format of the dates in the CMS.
     * Defaults to 'MMMM dd, yyyy, HH:mm:ss'
     */
    dateTimeFormat?: string;

    /**
     * Locale of the CMS, currently only affecting dates
     */
    locale?: Locale;

    /**
     * Connector to your database
     */
<<<<<<< HEAD
    fontFamily?: string;

    /**
     * Connector to your database
     */
=======
>>>>>>> 5edba275
    dataSource: DataSource;
}

/**
 * If you are using independent components of the CMS instead of `CMSApp`
 * you need to wrap them with this provider, so the internal hooks work.
 *
 * This provider also contains the component in charge of displaying the side
 * entity dialogs, so you can display them outside the main CMS view.
 *
 * @constructor
 * @category Core
 */
<<<<<<< HEAD
export function CMSAppProvider({
                                   children,
                                   navigation: navigationOrBuilder,
                                   authentication,
                                   firebaseConfig,
                                   schemaResolver,
                                   dataSource,
                                   ...props
                               }: PropsWithChildren<CMSAppProviderProps>) {

=======
export function CMSAppProvider(props: CMSAppProviderProps) {

    const {
        children,
        navigation: navigationOrBuilder,
        authentication,
        firebaseConfig,
        schemaResolver,
        dataSource
    } = props;
>>>>>>> 5edba275

    const [navigation, setNavigation] = React.useState<Navigation | undefined>(undefined);
    const [navigationLoadingError, setNavigationLoadingError] = React.useState<Error | undefined>(undefined);

    const authController: AuthController = useAuthHandler({
        authentication
    });

    useEffect(() => {
        if (!authController.canAccessMainView) {
            return;
        }
        getNavigation(navigationOrBuilder, authController.loggedUser, authController)
            .then((result: Navigation) => {
                setNavigation(result);
            }).catch(setNavigationLoadingError);
    }, [authController.loggedUser, authController.canAccessMainView, navigationOrBuilder]);

    return (
        <AuthProvider authController={authController}>
            <SnackbarProvider>
                <SchemaRegistryProvider
                    collections={navigation?.collections}
                    schemaResolver={schemaResolver}>
                    <SchemaRegistryContext.Consumer>
                        {(schemasRegistryController) => {
                            const cmsAppContext = {
                                cmsAppConfig: props,
                                firebaseConfig,
                                navigation,
                                navigationLoadingError,
                                dataSource,
                                schemasRegistryController,
                            };
                            return (
                                <CMSAppContextProvider {...cmsAppContext}>
                                    <SideEntityProvider
                                        collections={navigation?.collections}>
                                        <BreadcrumbsProvider>
                                            {navigation && children({
                                                navigation,
                                                authController,
                                                cmsAppContext
                                            })}
                                            <EntitySideDialogs/>
                                        </BreadcrumbsProvider>
                                    </SideEntityProvider>
                                </CMSAppContextProvider>
                            );
                        }}
                    </SchemaRegistryContext.Consumer>

<<<<<<< HEAD
                    <CMSAppContextProvider
                        cmsAppConfig={{
                            navigation: navigationOrBuilder,
                            authentication,
                            firebaseConfig,
                            schemaResolver,
                            dataSource,
                            ...props
                        }}
                        firebaseConfig={firebaseConfig}
                        navigation={navigation}
                        navigationLoadingError={navigationLoadingError}>

                        <Router>
                            <SideEntityProvider
                                collections={navigation?.collections}>
                                <BreadcrumbsProvider>
                                    {children}
                                    <EntitySideDialogs/>
                                </BreadcrumbsProvider>
                            </SideEntityProvider>
                        </Router>

                    </CMSAppContextProvider>
=======
>>>>>>> 5edba275
                </SchemaRegistryProvider>
            </SnackbarProvider>
        </AuthProvider>);

}


async function getNavigation(navigationOrCollections: Navigation | NavigationBuilder | EntityCollection[],
                             user: firebase.User | null,
                             authController: AuthController): Promise<Navigation> {

    if (Array.isArray(navigationOrCollections)) {
        return {
            collections: navigationOrCollections
        };
    } else if (typeof navigationOrCollections === "function") {
        return navigationOrCollections({ user, authController });
    } else {
        return navigationOrCollections;
    }
}


<|MERGE_RESOLUTION|>--- conflicted
+++ resolved
@@ -30,10 +30,6 @@
 import { BreadcrumbsProvider } from "../contexts/BreacrumbsContext";
 import { EntitySideDialogs } from "./internal/EntitySideDialogs";
 import { DataSource } from "../models/data/datasource";
-<<<<<<< HEAD
-import { FirestoreDatasource } from "../models/data/firestore_datasource";
-=======
->>>>>>> 5edba275
 
 
 /**
@@ -96,14 +92,6 @@
     /**
      * Connector to your database
      */
-<<<<<<< HEAD
-    fontFamily?: string;
-
-    /**
-     * Connector to your database
-     */
-=======
->>>>>>> 5edba275
     dataSource: DataSource;
 }
 
@@ -117,18 +105,6 @@
  * @constructor
  * @category Core
  */
-<<<<<<< HEAD
-export function CMSAppProvider({
-                                   children,
-                                   navigation: navigationOrBuilder,
-                                   authentication,
-                                   firebaseConfig,
-                                   schemaResolver,
-                                   dataSource,
-                                   ...props
-                               }: PropsWithChildren<CMSAppProviderProps>) {
-
-=======
 export function CMSAppProvider(props: CMSAppProviderProps) {
 
     const {
@@ -139,7 +115,6 @@
         schemaResolver,
         dataSource
     } = props;
->>>>>>> 5edba275
 
     const [navigation, setNavigation] = React.useState<Navigation | undefined>(undefined);
     const [navigationLoadingError, setNavigationLoadingError] = React.useState<Error | undefined>(undefined);
@@ -192,33 +167,6 @@
                         }}
                     </SchemaRegistryContext.Consumer>
 
-<<<<<<< HEAD
-                    <CMSAppContextProvider
-                        cmsAppConfig={{
-                            navigation: navigationOrBuilder,
-                            authentication,
-                            firebaseConfig,
-                            schemaResolver,
-                            dataSource,
-                            ...props
-                        }}
-                        firebaseConfig={firebaseConfig}
-                        navigation={navigation}
-                        navigationLoadingError={navigationLoadingError}>
-
-                        <Router>
-                            <SideEntityProvider
-                                collections={navigation?.collections}>
-                                <BreadcrumbsProvider>
-                                    {children}
-                                    <EntitySideDialogs/>
-                                </BreadcrumbsProvider>
-                            </SideEntityProvider>
-                        </Router>
-
-                    </CMSAppContextProvider>
-=======
->>>>>>> 5edba275
                 </SchemaRegistryProvider>
             </SnackbarProvider>
         </AuthProvider>);
