import React from "react";

import { useLocation } from "react-router-dom";
import { Navigation } from "../models";
import { addInitialSlash, buildCollectionUrlPath } from "./navigation";

import CollectionRoute from "./internal/CollectionRoute";
import CMSViewRoute from "./internal/CMSViewRoute";
import HomeRoute from "./internal/HomeRoute";

export function CMSRouterSwitch({ navigation }: {
    navigation: Navigation
}) {

    const location = useLocation();
    const basePathname = location.state && location.state["base_pathname"] ? location.state["base_pathname"] : location.pathname;

    if (addInitialSlash(basePathname) === "/")
        return <HomeRoute navigation={navigation}/>;

<<<<<<< HEAD
    const matchedCollection = [...navigation.collections]
        // we reorder collections so that nested paths are included first
        .sort((a, b) => b.relativePath.length - a.relativePath.length)
        .find(entityCollection => {
            return addInitialSlash(buildCollectionUrlPath(entityCollection)) === addInitialSlash(basePathname);
=======

    let customRoutes: JSX.Element[] = [];
    if (views) {
        views.forEach((cmsView) => {
            if (Array.isArray(cmsView.path))
                customRoutes.push(...cmsView.path.map(path => buildCMSViewRoute(path, cmsView)));
            else
                customRoutes.push(buildCMSViewRoute(cmsView.path, cmsView));
>>>>>>> 04ae7b13
        });

    if (matchedCollection) {
        return <CollectionRoute
            key={`col_${matchedCollection.relativePath}`}
            collectionPath={matchedCollection.relativePath}
            collectionConfig={matchedCollection}
        />;
    }
    if (navigation.views) {
        const matchedView = [...navigation.views].find(view => {
            if (Array.isArray(view.path)) {
                const matchedPath = view.path.find((p) => addInitialSlash(p) === addInitialSlash(basePathname));
                return matchedPath !== undefined;
            } else {
                return addInitialSlash(view.path) === addInitialSlash(basePathname);
            }
        });
        if (matchedView) {
            return <CMSViewRoute cmsView={matchedView}/>;
        }
    }
    return <></>;

    // TODO: the following implementation relies on being able to override the location
    // TODO: in react-router
    // const buildCMSViewRoute = (path: string, cmsView: CMSView) => {
    //     return <Route
    //         key={"navigation_view_" + path}
    //         path={addInitialSlash(path)}
    //     >
    //         <CMSViewRoute cmsView={cmsView}/>
    //     </Route>;
    // };
    //
    // let customRoutes: JSX.Element[] = [];
    // if (navigation.views) {
    //     navigation.views.forEach((cmsView) => {
    //         if (Array.isArray(cmsView.path))
    //             customRoutes.push(...cmsView.path.map(path => buildCMSViewRoute(path, cmsView)));
    //         else
    //             customRoutes.push(buildCMSViewRoute(cmsView.path, cmsView));
    //     });
    // }
    // const collectionRoutes = [...collections]
    //     // we reorder collections so that nested paths are included first
    //     .sort((a, b) => b.relativePath.length - a.relativePath.length)
    //     .map(entityCollection => (
    //             <Route
    //                 path={buildCollectionUrlPath(entityCollection)}
    //                 key={`navigation_${entityCollection.relativePath}`}>
    //                 <CollectionRoute
    //                     collectionPath={entityCollection.relativePath}
    //                     collectionConfig={entityCollection}
    //                 />
    //             </Route>
    //         )
    //     );
    // return (
    //     <Routes>
    //
    //         {collectionRoutes}
    //
    //         {customRoutes}
    //
    //         <Route
    //             key={`navigation_home`}>
    //             <HomeRoute
    //                 collections={collections}
    //                 cmsViews={views}
    //             />
    //         </Route>
    //
    //     </Routes>
    // );
}<|MERGE_RESOLUTION|>--- conflicted
+++ resolved
@@ -18,22 +18,12 @@
     if (addInitialSlash(basePathname) === "/")
         return <HomeRoute navigation={navigation}/>;
 
-<<<<<<< HEAD
+
     const matchedCollection = [...navigation.collections]
         // we reorder collections so that nested paths are included first
         .sort((a, b) => b.relativePath.length - a.relativePath.length)
         .find(entityCollection => {
             return addInitialSlash(buildCollectionUrlPath(entityCollection)) === addInitialSlash(basePathname);
-=======
-
-    let customRoutes: JSX.Element[] = [];
-    if (views) {
-        views.forEach((cmsView) => {
-            if (Array.isArray(cmsView.path))
-                customRoutes.push(...cmsView.path.map(path => buildCMSViewRoute(path, cmsView)));
-            else
-                customRoutes.push(buildCMSViewRoute(cmsView.path, cmsView));
->>>>>>> 04ae7b13
         });
 
     if (matchedCollection) {
